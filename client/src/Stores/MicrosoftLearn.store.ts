<<<<<<< HEAD
/*---------------------------------------------------------------------------------------------
 *  Copyright (c) Microsoft Corporation. All rights reserved.
 *  Licensed under the MIT License.
 *--------------------------------------------------------------------------------------------*/

import { ChildStore } from './Core';
import { observable, action } from 'mobx';
import { Catalog, Product, LearnContent } from '../Models/Learn';
import { MicrosoftLearnService } from '../Services/MicrosoftLearn.service';
import { CatalogDto, ProductChildDto, ProductDto } from '../Dtos/Learn';
import { toMap } from '../Core/Utils/Typescript/ToMap';
import { debounceTime, map, filter, tap, switchMap } from 'rxjs/operators';
import _ from 'lodash';
import { toObservable } from '../Core/Utils/Mobx/toObservable';
import { AssignmentLearnContent } from '../Models/Learn/AssignmentLearnContent';
import { AssignmentLearnContentDto } from '../Dtos/Learn/AssignmentLearnContent.dto';
import { ServiceError } from '../Core/Utils/Axios/ServiceError';

export class MicrosoftLearnStore extends ChildStore {
  @observable isLoadingCatalog: boolean | null = null;
  @observable catalog: Catalog | null = null;
  @observable selectedItems: AssignmentLearnContent[] | null = null;
  @observable syncedSelectedItems: AssignmentLearnContent[] | null = null; 
  @observable filteredCatalogContent: LearnContent[] | null = null;
  @observable searchTerm = '';
  @observable serviceCallInProgress: number = 0;
  @observable isSynced: boolean | null = null;
  @observable hasServiceError: ServiceError | null = null;

  initialize(): void {
    toObservable(() => this.searchTerm)
      .pipe(
        debounceTime(250),
        tap(() => (this.filteredCatalogContent = [])),
        map(searchTerm => this.getRegexs(searchTerm)),
        filter(() => !!this.catalog),
        map(expressions => this.getFilteredLearnContent(expressions, this.catalog!))
      )
      .subscribe(filteredCatalog => (this.filteredCatalogContent = filteredCatalog));

    const assignmentLearnContentObservable = toObservable(() => this.root.assignmentStore.assignment)
      .pipe(
        filter(assignment => !!assignment),
        map(assignment => assignment!.id),
        switchMap(assignmentId => MicrosoftLearnService.getAssignmentLearnContent(assignmentId)),
      );

    assignmentLearnContentObservable
      .pipe(
        filter(assignmentLearnContent => !assignmentLearnContent.error),
        map(assignmentLearnContent => assignmentLearnContent as AssignmentLearnContentDto[])
      )
      .subscribe(selectedItems => {
        this.selectedItems = selectedItems; 
        this.syncedSelectedItems = selectedItems; 
        this.isSynced = true; 
      });

    assignmentLearnContentObservable
      .subscribe(assignmentLearnContent => {
        if(assignmentLearnContent.error!==undefined){
          this.hasServiceError=assignmentLearnContent.error
        }
      })
    
    toObservable(() => this.root.assignmentStore.assignment?.publishStatus)
      .subscribe(publishStatus => {
        if(publishStatus==='Published'){
          this.selectedItems = this.syncedSelectedItems; 
          this.isSynced = true;          
        }
      })
  }

  @action
  updateSearchTerm(searchTerm: string): void {
    this.searchTerm = searchTerm;
  }

  @action
  removeItemSelection(learnContentUid: string): void {
    const assignmentId = this.root.assignmentStore.assignment!.id;
    const itemIndexInSelectedItemsList = this.getItemIndexInSelectedList(learnContentUid);
    if (itemIndexInSelectedItemsList == null) {
      return;
    }
    this.applyRemoveItemSelection(itemIndexInSelectedItemsList, assignmentId, learnContentUid);
  }

  @action
  toggleItemSelection(learnContentUid: string): void {
    const assignmentId = this.root.assignmentStore.assignment!.id;
    const itemIndexInSelectedItemsList = this.getItemIndexInSelectedList(learnContentUid);
    if (itemIndexInSelectedItemsList == null) {
      return;
    }
    if (itemIndexInSelectedItemsList > -1) {
      this.applyRemoveItemSelection(itemIndexInSelectedItemsList, assignmentId, learnContentUid);
    } else {
      this.selectedItems?.push({ contentUid: learnContentUid });

      this.serviceCallInProgress++; 
      MicrosoftLearnService.saveAssignmentLearnContent(assignmentId, learnContentUid)
        .then(hasError => {
          if(hasError === null){
            this.syncedSelectedItems?.push({ contentUid: learnContentUid });
          } else {
            this.hasServiceError = hasError          
          }
          this.serviceCallInProgress--; 
          this.isSynced = _.differenceBy(this.selectedItems, this.syncedSelectedItems!!, 'contentUid').length === 0;
        })
    }
  }

  @action
  clearAssignmentLearnContent(): void {
    this.selectedItems = [];
    const assignmentId = this.root.assignmentStore.assignment!.id;

    this.serviceCallInProgress++; 
    MicrosoftLearnService.clearAssignmentLearnContent(assignmentId)
      .then(hasError => {
        if(hasError === null){
          this.syncedSelectedItems = [];
        } else{
          this.hasServiceError = hasError;        
        }
        this.serviceCallInProgress--; 
        this.isSynced = _.differenceBy(this.selectedItems, this.syncedSelectedItems!!, 'contentUid').length === 0;
      })  
  }

  @action
  async initializeCatalog(): Promise<void> {
    this.isLoadingCatalog = true;
    const catalog = await MicrosoftLearnService.getCatalog();
    if (catalog.error) {
      // Will show the error on the message bar once it's implemented
      this.hasServiceError = catalog.error;
      return;
    }

    const { modules, learningPaths } = catalog;
    const products = this.getProducts(catalog);
    const roles = toMap(catalog.roles, item => item.id);
    const levels = toMap(catalog.levels, item => item.id);
    const allItems = [...modules, ...learningPaths];
    const items = toMap(allItems, item => item.uid);
    this.catalog = { contents: items, products, roles, levels };
    this.filteredCatalogContent = allItems;
    this.isLoadingCatalog = false;
  }

  private getItemIndexInSelectedList = (learnContentUid: string): number | void => {
    return this.selectedItems?.findIndex(item => item.contentUid === learnContentUid);
  };

  private applyRemoveItemSelection = (
    itemIndexInSelectedItemsList: number,
    assignmentId: string,
    learnContentUid: string
  ): void => {
    this.selectedItems?.splice(itemIndexInSelectedItemsList, 1);

    this.serviceCallInProgress++; 
    MicrosoftLearnService.removeAssignmentLearnContent(assignmentId, learnContentUid)
      .then(hasError => {
        if(hasError === null){
          this.syncedSelectedItems?.splice(itemIndexInSelectedItemsList, 1);
        } else{
          this.hasServiceError = hasError;        
        }
        this.serviceCallInProgress--; 
        this.isSynced = _.differenceBy(this.selectedItems, this.syncedSelectedItems!!, 'contentUid').length === 0;
      })
  };

  private getProducts = (catalog: CatalogDto): Map<string, Product> => {
    const productsMap = new Map<string, Product>();
    const setItemInCatalog = (item: ProductChildDto | ProductDto, parent?: ProductDto): void => {
      productsMap.set(item.id, {
        id: item.id,
        parentId: parent?.id || null,
        name: item.name
      });
    };

    catalog.products.forEach(product => {
      setItemInCatalog(product);
      product.children?.forEach(productChild => setItemInCatalog(productChild, product));
    });

    return productsMap;
  };

  private getRegexs(searchTerm: string): RegExp[] {
    const expressions: RegExp[] = searchTerm
      .trim()
      .replace(/\s+/g, ' ')
      .split(' ')
      .map(termPart => new RegExp(`.*${termPart}.*`, 'i'));
    expressions.push(new RegExp(`.*${searchTerm}.*`, 'i'));
    return expressions;
  }

  private getFilteredLearnContent(expressions: RegExp[], catalog: Catalog): LearnContent[] {
    return Array.from(catalog.contents.values())
      .map(course => ({
        course: course,
        score: _.sumBy(
          expressions,
          singleExpression =>
            this.scoreRegex(course.summary, singleExpression) + this.scoreRegex(course.title, singleExpression, 2)
        )
      }))
      .filter(scouredCourse => scouredCourse.score > 0)
      .sort((a, b) => b.score - a.score)
      .map(scoredCourse => scoredCourse.course);
  }

  private scoreRegex(testPhrase: string, exp: RegExp, score = 1): number {
    return exp.test(testPhrase) ? score : 0;
  }
}
=======
/*---------------------------------------------------------------------------------------------
 *  Copyright (c) Microsoft Corporation. All rights reserved.
 *  Licensed under the MIT License.
 *--------------------------------------------------------------------------------------------*/

import { ChildStore } from './Core';
import { observable, action } from 'mobx';
import { Catalog, LearnContent, Product } from '../Models/Learn';
import { MicrosoftLearnService } from '../Services/MicrosoftLearn.service';
import { CatalogDto, ProductChildDto, ProductDto } from '../Dtos/Learn';
import { toMap } from '../Core/Utils/Typescript/ToMap';
import { toObservable } from '../Core/Utils/Mobx/toObservable';
import { AssignmentLearnContent } from '../Models/Learn/AssignmentLearnContent';
import { AssignmentLearnContentDto } from '../Dtos/Learn/AssignmentLearnContent.dto';
import { MicrosoftLearnFilterStore } from './MicrosoftLearnFilter.store';
import { debounceTime, map, filter, switchMap } from 'rxjs/operators';
import { applySelectedFilter, getFiltersToDisplay } from '../Features/MicrosoftLearn/MicrosoftLearnFilterCore';

export class MicrosoftLearnStore extends ChildStore {
  @observable isLoadingCatalog: boolean | null = null;
  @observable catalog: Catalog | null = null;
  @observable selectedItems: AssignmentLearnContent[] | null = null;
  @observable filteredCatalogContent: LearnContent[] | null = null;

  filterStore = new MicrosoftLearnFilterStore();

  initialize(): void {
    const filteredContentObservable = toObservable(() => this.filterStore.selectedFilter).pipe(
      debounceTime(250),
      filter(() => !!this.catalog),
      map(filter => applySelectedFilter(this.catalog, filter))
    );

    filteredContentObservable.subscribe(filteredContent => {
      this.filteredCatalogContent = filteredContent;
    });

    filteredContentObservable
      .pipe(map(filteredContent => getFiltersToDisplay(this.catalog, filteredContent)))
      .subscribe(filtersToDisplay => {
        this.filterStore.displayFilter = filtersToDisplay;
      });

    toObservable(() => this.root.assignmentStore.assignment)
      .pipe(
        filter(assignment => !!assignment),
        map(assignment => assignment!.id),
        switchMap(assignmentId => MicrosoftLearnService.getAssignmentLearnContent(assignmentId)),
        filter(assignmentLearnContent => !assignmentLearnContent.error),
        map(assignmentLearnContent => assignmentLearnContent as AssignmentLearnContentDto[])
      )
      .subscribe(selectedItems => {
        this.selectedItems = selectedItems;
      });
  }

  @action
  removeItemSelection(learnContentUid: string): void {
    const assignmentId = this.root.assignmentStore.assignment!.id;
    const itemIndexInSelectedItemsList = this.getItemIndexInSelectedList(learnContentUid);
    if (itemIndexInSelectedItemsList == null) {
      return;
    }
    this.applyRemoveItemSelection(itemIndexInSelectedItemsList, assignmentId, learnContentUid);
  }

  @action
  toggleItemSelection(learnContentUid: string): void {
    const assignmentId = this.root.assignmentStore.assignment!.id;
    const itemIndexInSelectedItemsList = this.getItemIndexInSelectedList(learnContentUid);
    if (itemIndexInSelectedItemsList == null) {
      return;
    }
    if (itemIndexInSelectedItemsList > -1) {
      this.applyRemoveItemSelection(itemIndexInSelectedItemsList, assignmentId, learnContentUid);
    } else {
      this.selectedItems?.push({ contentUid: learnContentUid });
      MicrosoftLearnService.saveAssignmentLearnContent(assignmentId, learnContentUid);
    }
  }

  @action
  clearAssignmentLearnContent(): void {
    this.selectedItems = [];
    const assignmentId = this.root.assignmentStore.assignment!.id;
    MicrosoftLearnService.clearAssignmentLearnContent(assignmentId);
  }

  @action
  async initializeCatalog(searchParams: string = ''): Promise<void> {
    this.isLoadingCatalog = true;
    const catalog = await MicrosoftLearnService.getCatalog();
    if (catalog.error) {
      // Will show the error on the message bar once it's implemented
      return;
    }

    const { modules, learningPaths } = catalog;
    const products = this.getProducts(catalog);
    const roles = toMap(catalog.roles, item => item.id);
    const levels = toMap(catalog.levels, item => item.id);
    const allItems = [...modules, ...learningPaths];
    const items = toMap(allItems, item => item.uid);
    this.catalog = { contents: items, products, roles, levels };
    this.isLoadingCatalog = false;
    this.filteredCatalogContent = allItems;

    this.filterStore.initializeFilters(this.catalog, searchParams);
  }

  private getItemIndexInSelectedList = (learnContentUid: string): number | void => {
    return this.selectedItems?.findIndex(item => item.contentUid === learnContentUid);
  };

  private applyRemoveItemSelection = (
    itemIndexInSelectedItemsList: number,
    assignmentId: string,
    learnContentUid: string
  ): void => {
    this.selectedItems?.splice(itemIndexInSelectedItemsList, 1);
    MicrosoftLearnService.removeAssignmentLearnContent(assignmentId, learnContentUid);
  };

  private getProducts = (catalog: CatalogDto): Map<string, Product> => {
    const productsMap = new Map<string, Product>();
    const setItemInCatalog = (item: ProductChildDto | ProductDto, parent?: ProductDto): void => {
      productsMap.set(item.id, {
        id: item.id,
        parentId: parent?.id || null,
        name: item.name
      });
    };

    catalog.products.forEach(product => {
      setItemInCatalog(product);
      product.children?.forEach(productChild => setItemInCatalog(productChild, product));
    });

    return productsMap;
  };
}
>>>>>>> df4c67db
<|MERGE_RESOLUTION|>--- conflicted
+++ resolved
@@ -1,369 +1,338 @@
-<<<<<<< HEAD
-/*---------------------------------------------------------------------------------------------
- *  Copyright (c) Microsoft Corporation. All rights reserved.
- *  Licensed under the MIT License.
- *--------------------------------------------------------------------------------------------*/
-
-import { ChildStore } from './Core';
-import { observable, action } from 'mobx';
-import { Catalog, Product, LearnContent } from '../Models/Learn';
-import { MicrosoftLearnService } from '../Services/MicrosoftLearn.service';
-import { CatalogDto, ProductChildDto, ProductDto } from '../Dtos/Learn';
-import { toMap } from '../Core/Utils/Typescript/ToMap';
-import { debounceTime, map, filter, tap, switchMap } from 'rxjs/operators';
-import _ from 'lodash';
-import { toObservable } from '../Core/Utils/Mobx/toObservable';
-import { AssignmentLearnContent } from '../Models/Learn/AssignmentLearnContent';
-import { AssignmentLearnContentDto } from '../Dtos/Learn/AssignmentLearnContent.dto';
-import { ServiceError } from '../Core/Utils/Axios/ServiceError';
-
-export class MicrosoftLearnStore extends ChildStore {
-  @observable isLoadingCatalog: boolean | null = null;
-  @observable catalog: Catalog | null = null;
-  @observable selectedItems: AssignmentLearnContent[] | null = null;
-  @observable syncedSelectedItems: AssignmentLearnContent[] | null = null; 
-  @observable filteredCatalogContent: LearnContent[] | null = null;
-  @observable searchTerm = '';
-  @observable serviceCallInProgress: number = 0;
-  @observable isSynced: boolean | null = null;
-  @observable hasServiceError: ServiceError | null = null;
-
-  initialize(): void {
-    toObservable(() => this.searchTerm)
-      .pipe(
-        debounceTime(250),
-        tap(() => (this.filteredCatalogContent = [])),
-        map(searchTerm => this.getRegexs(searchTerm)),
-        filter(() => !!this.catalog),
-        map(expressions => this.getFilteredLearnContent(expressions, this.catalog!))
-      )
-      .subscribe(filteredCatalog => (this.filteredCatalogContent = filteredCatalog));
-
-    const assignmentLearnContentObservable = toObservable(() => this.root.assignmentStore.assignment)
-      .pipe(
-        filter(assignment => !!assignment),
-        map(assignment => assignment!.id),
-        switchMap(assignmentId => MicrosoftLearnService.getAssignmentLearnContent(assignmentId)),
-      );
-
-    assignmentLearnContentObservable
-      .pipe(
-        filter(assignmentLearnContent => !assignmentLearnContent.error),
-        map(assignmentLearnContent => assignmentLearnContent as AssignmentLearnContentDto[])
-      )
-      .subscribe(selectedItems => {
-        this.selectedItems = selectedItems; 
-        this.syncedSelectedItems = selectedItems; 
-        this.isSynced = true; 
-      });
-
-    assignmentLearnContentObservable
-      .subscribe(assignmentLearnContent => {
-        if(assignmentLearnContent.error!==undefined){
-          this.hasServiceError=assignmentLearnContent.error
-        }
-      })
-    
-    toObservable(() => this.root.assignmentStore.assignment?.publishStatus)
-      .subscribe(publishStatus => {
-        if(publishStatus==='Published'){
-          this.selectedItems = this.syncedSelectedItems; 
-          this.isSynced = true;          
-        }
-      })
-  }
-
-  @action
-  updateSearchTerm(searchTerm: string): void {
-    this.searchTerm = searchTerm;
-  }
-
-  @action
-  removeItemSelection(learnContentUid: string): void {
-    const assignmentId = this.root.assignmentStore.assignment!.id;
-    const itemIndexInSelectedItemsList = this.getItemIndexInSelectedList(learnContentUid);
-    if (itemIndexInSelectedItemsList == null) {
-      return;
-    }
-    this.applyRemoveItemSelection(itemIndexInSelectedItemsList, assignmentId, learnContentUid);
-  }
-
-  @action
-  toggleItemSelection(learnContentUid: string): void {
-    const assignmentId = this.root.assignmentStore.assignment!.id;
-    const itemIndexInSelectedItemsList = this.getItemIndexInSelectedList(learnContentUid);
-    if (itemIndexInSelectedItemsList == null) {
-      return;
-    }
-    if (itemIndexInSelectedItemsList > -1) {
-      this.applyRemoveItemSelection(itemIndexInSelectedItemsList, assignmentId, learnContentUid);
-    } else {
-      this.selectedItems?.push({ contentUid: learnContentUid });
-
-      this.serviceCallInProgress++; 
-      MicrosoftLearnService.saveAssignmentLearnContent(assignmentId, learnContentUid)
-        .then(hasError => {
-          if(hasError === null){
-            this.syncedSelectedItems?.push({ contentUid: learnContentUid });
-          } else {
-            this.hasServiceError = hasError          
-          }
-          this.serviceCallInProgress--; 
-          this.isSynced = _.differenceBy(this.selectedItems, this.syncedSelectedItems!!, 'contentUid').length === 0;
-        })
-    }
-  }
-
-  @action
-  clearAssignmentLearnContent(): void {
-    this.selectedItems = [];
-    const assignmentId = this.root.assignmentStore.assignment!.id;
-
-    this.serviceCallInProgress++; 
-    MicrosoftLearnService.clearAssignmentLearnContent(assignmentId)
-      .then(hasError => {
-        if(hasError === null){
-          this.syncedSelectedItems = [];
-        } else{
-          this.hasServiceError = hasError;        
-        }
-        this.serviceCallInProgress--; 
-        this.isSynced = _.differenceBy(this.selectedItems, this.syncedSelectedItems!!, 'contentUid').length === 0;
-      })  
-  }
-
-  @action
-  async initializeCatalog(): Promise<void> {
-    this.isLoadingCatalog = true;
-    const catalog = await MicrosoftLearnService.getCatalog();
-    if (catalog.error) {
-      // Will show the error on the message bar once it's implemented
-      this.hasServiceError = catalog.error;
-      return;
-    }
-
-    const { modules, learningPaths } = catalog;
-    const products = this.getProducts(catalog);
-    const roles = toMap(catalog.roles, item => item.id);
-    const levels = toMap(catalog.levels, item => item.id);
-    const allItems = [...modules, ...learningPaths];
-    const items = toMap(allItems, item => item.uid);
-    this.catalog = { contents: items, products, roles, levels };
-    this.filteredCatalogContent = allItems;
-    this.isLoadingCatalog = false;
-  }
-
-  private getItemIndexInSelectedList = (learnContentUid: string): number | void => {
-    return this.selectedItems?.findIndex(item => item.contentUid === learnContentUid);
-  };
-
-  private applyRemoveItemSelection = (
-    itemIndexInSelectedItemsList: number,
-    assignmentId: string,
-    learnContentUid: string
-  ): void => {
-    this.selectedItems?.splice(itemIndexInSelectedItemsList, 1);
-
-    this.serviceCallInProgress++; 
-    MicrosoftLearnService.removeAssignmentLearnContent(assignmentId, learnContentUid)
-      .then(hasError => {
-        if(hasError === null){
-          this.syncedSelectedItems?.splice(itemIndexInSelectedItemsList, 1);
-        } else{
-          this.hasServiceError = hasError;        
-        }
-        this.serviceCallInProgress--; 
-        this.isSynced = _.differenceBy(this.selectedItems, this.syncedSelectedItems!!, 'contentUid').length === 0;
-      })
-  };
-
-  private getProducts = (catalog: CatalogDto): Map<string, Product> => {
-    const productsMap = new Map<string, Product>();
-    const setItemInCatalog = (item: ProductChildDto | ProductDto, parent?: ProductDto): void => {
-      productsMap.set(item.id, {
-        id: item.id,
-        parentId: parent?.id || null,
-        name: item.name
-      });
-    };
-
-    catalog.products.forEach(product => {
-      setItemInCatalog(product);
-      product.children?.forEach(productChild => setItemInCatalog(productChild, product));
-    });
-
-    return productsMap;
-  };
-
-  private getRegexs(searchTerm: string): RegExp[] {
-    const expressions: RegExp[] = searchTerm
-      .trim()
-      .replace(/\s+/g, ' ')
-      .split(' ')
-      .map(termPart => new RegExp(`.*${termPart}.*`, 'i'));
-    expressions.push(new RegExp(`.*${searchTerm}.*`, 'i'));
-    return expressions;
-  }
-
-  private getFilteredLearnContent(expressions: RegExp[], catalog: Catalog): LearnContent[] {
-    return Array.from(catalog.contents.values())
-      .map(course => ({
-        course: course,
-        score: _.sumBy(
-          expressions,
-          singleExpression =>
-            this.scoreRegex(course.summary, singleExpression) + this.scoreRegex(course.title, singleExpression, 2)
-        )
-      }))
-      .filter(scouredCourse => scouredCourse.score > 0)
-      .sort((a, b) => b.score - a.score)
-      .map(scoredCourse => scoredCourse.course);
-  }
-
-  private scoreRegex(testPhrase: string, exp: RegExp, score = 1): number {
-    return exp.test(testPhrase) ? score : 0;
-  }
-}
-=======
-/*---------------------------------------------------------------------------------------------
- *  Copyright (c) Microsoft Corporation. All rights reserved.
- *  Licensed under the MIT License.
- *--------------------------------------------------------------------------------------------*/
-
-import { ChildStore } from './Core';
-import { observable, action } from 'mobx';
-import { Catalog, LearnContent, Product } from '../Models/Learn';
-import { MicrosoftLearnService } from '../Services/MicrosoftLearn.service';
-import { CatalogDto, ProductChildDto, ProductDto } from '../Dtos/Learn';
-import { toMap } from '../Core/Utils/Typescript/ToMap';
-import { toObservable } from '../Core/Utils/Mobx/toObservable';
-import { AssignmentLearnContent } from '../Models/Learn/AssignmentLearnContent';
-import { AssignmentLearnContentDto } from '../Dtos/Learn/AssignmentLearnContent.dto';
-import { MicrosoftLearnFilterStore } from './MicrosoftLearnFilter.store';
-import { debounceTime, map, filter, switchMap } from 'rxjs/operators';
-import { applySelectedFilter, getFiltersToDisplay } from '../Features/MicrosoftLearn/MicrosoftLearnFilterCore';
-
-export class MicrosoftLearnStore extends ChildStore {
-  @observable isLoadingCatalog: boolean | null = null;
-  @observable catalog: Catalog | null = null;
-  @observable selectedItems: AssignmentLearnContent[] | null = null;
-  @observable filteredCatalogContent: LearnContent[] | null = null;
-
-  filterStore = new MicrosoftLearnFilterStore();
-
-  initialize(): void {
-    const filteredContentObservable = toObservable(() => this.filterStore.selectedFilter).pipe(
-      debounceTime(250),
-      filter(() => !!this.catalog),
-      map(filter => applySelectedFilter(this.catalog, filter))
-    );
-
-    filteredContentObservable.subscribe(filteredContent => {
-      this.filteredCatalogContent = filteredContent;
-    });
-
-    filteredContentObservable
-      .pipe(map(filteredContent => getFiltersToDisplay(this.catalog, filteredContent)))
-      .subscribe(filtersToDisplay => {
-        this.filterStore.displayFilter = filtersToDisplay;
-      });
-
-    toObservable(() => this.root.assignmentStore.assignment)
-      .pipe(
-        filter(assignment => !!assignment),
-        map(assignment => assignment!.id),
-        switchMap(assignmentId => MicrosoftLearnService.getAssignmentLearnContent(assignmentId)),
-        filter(assignmentLearnContent => !assignmentLearnContent.error),
-        map(assignmentLearnContent => assignmentLearnContent as AssignmentLearnContentDto[])
-      )
-      .subscribe(selectedItems => {
-        this.selectedItems = selectedItems;
-      });
-  }
-
-  @action
-  removeItemSelection(learnContentUid: string): void {
-    const assignmentId = this.root.assignmentStore.assignment!.id;
-    const itemIndexInSelectedItemsList = this.getItemIndexInSelectedList(learnContentUid);
-    if (itemIndexInSelectedItemsList == null) {
-      return;
-    }
-    this.applyRemoveItemSelection(itemIndexInSelectedItemsList, assignmentId, learnContentUid);
-  }
-
-  @action
-  toggleItemSelection(learnContentUid: string): void {
-    const assignmentId = this.root.assignmentStore.assignment!.id;
-    const itemIndexInSelectedItemsList = this.getItemIndexInSelectedList(learnContentUid);
-    if (itemIndexInSelectedItemsList == null) {
-      return;
-    }
-    if (itemIndexInSelectedItemsList > -1) {
-      this.applyRemoveItemSelection(itemIndexInSelectedItemsList, assignmentId, learnContentUid);
-    } else {
-      this.selectedItems?.push({ contentUid: learnContentUid });
-      MicrosoftLearnService.saveAssignmentLearnContent(assignmentId, learnContentUid);
-    }
-  }
-
-  @action
-  clearAssignmentLearnContent(): void {
-    this.selectedItems = [];
-    const assignmentId = this.root.assignmentStore.assignment!.id;
-    MicrosoftLearnService.clearAssignmentLearnContent(assignmentId);
-  }
-
-  @action
-  async initializeCatalog(searchParams: string = ''): Promise<void> {
-    this.isLoadingCatalog = true;
-    const catalog = await MicrosoftLearnService.getCatalog();
-    if (catalog.error) {
-      // Will show the error on the message bar once it's implemented
-      return;
-    }
-
-    const { modules, learningPaths } = catalog;
-    const products = this.getProducts(catalog);
-    const roles = toMap(catalog.roles, item => item.id);
-    const levels = toMap(catalog.levels, item => item.id);
-    const allItems = [...modules, ...learningPaths];
-    const items = toMap(allItems, item => item.uid);
-    this.catalog = { contents: items, products, roles, levels };
-    this.isLoadingCatalog = false;
-    this.filteredCatalogContent = allItems;
-
-    this.filterStore.initializeFilters(this.catalog, searchParams);
-  }
-
-  private getItemIndexInSelectedList = (learnContentUid: string): number | void => {
-    return this.selectedItems?.findIndex(item => item.contentUid === learnContentUid);
-  };
-
-  private applyRemoveItemSelection = (
-    itemIndexInSelectedItemsList: number,
-    assignmentId: string,
-    learnContentUid: string
-  ): void => {
-    this.selectedItems?.splice(itemIndexInSelectedItemsList, 1);
-    MicrosoftLearnService.removeAssignmentLearnContent(assignmentId, learnContentUid);
-  };
-
-  private getProducts = (catalog: CatalogDto): Map<string, Product> => {
-    const productsMap = new Map<string, Product>();
-    const setItemInCatalog = (item: ProductChildDto | ProductDto, parent?: ProductDto): void => {
-      productsMap.set(item.id, {
-        id: item.id,
-        parentId: parent?.id || null,
-        name: item.name
-      });
-    };
-
-    catalog.products.forEach(product => {
-      setItemInCatalog(product);
-      product.children?.forEach(productChild => setItemInCatalog(productChild, product));
-    });
-
-    return productsMap;
-  };
-}
->>>>>>> df4c67db
+/*---------------------------------------------------------------------------------------------
+ *  Copyright (c) Microsoft Corporation. All rights reserved.
+ *  Licensed under the MIT License.
+ *--------------------------------------------------------------------------------------------*/
+
+import { ChildStore } from './Core';
+import { observable, action } from 'mobx';
+import { Catalog, Product, LearnContent } from '../Models/Learn';
+import { MicrosoftLearnService } from '../Services/MicrosoftLearn.service';
+import { CatalogDto, ProductChildDto, ProductDto } from '../Dtos/Learn';
+import { toMap } from '../Core/Utils/Typescript/ToMap';
+import { debounceTime, map, filter, tap, switchMap } from 'rxjs/operators';
+import _ from 'lodash';
+import { toObservable } from '../Core/Utils/Mobx/toObservable';
+import { AssignmentLearnContent } from '../Models/Learn/AssignmentLearnContent';
+import { AssignmentLearnContentDto } from '../Dtos/Learn/AssignmentLearnContent.dto';
+import { ServiceError } from '../Core/Utils/Axios/ServiceError';
+import { applySelectedFilter, getFiltersToDisplay } from '../Features/MicrosoftLearn/MicrosoftLearnFilterCore';
+import { MicrosoftLearnFilterStore } from './MicrosoftLearnFilter.store';
+
+export class MicrosoftLearnStore extends ChildStore {
+  @observable isLoadingCatalog: boolean | null = null;
+  @observable catalog: Catalog | null = null;
+  @observable selectedItems: AssignmentLearnContent[] | null = null;
+  @observable syncedSelectedItems: AssignmentLearnContent[] | null = null; 
+  @observable filteredCatalogContent: LearnContent[] | null = null;
+  @observable searchTerm = '';
+  @observable serviceCallInProgress: number = 0;
+  @observable isSynced: boolean | null = null;
+  @observable hasServiceError: ServiceError | null = null;
+
+  filterStore = new MicrosoftLearnFilterStore();
+
+  initialize(): void {
+    const filteredContentObservable = toObservable(() => this.filterStore.selectedFilter).pipe(
+      debounceTime(250),
+      filter(() => !!this.catalog),
+      map(filter => applySelectedFilter(this.catalog, filter))
+    );
+
+    filteredContentObservable.subscribe(filteredContent => {
+      this.filteredCatalogContent = filteredContent;
+    });
+
+    filteredContentObservable
+      .pipe(map(filteredContent => getFiltersToDisplay(this.catalog, filteredContent)))
+      .subscribe(filtersToDisplay => {
+        this.filterStore.displayFilter = filtersToDisplay;
+      });
+
+    const assignmentLearnContentObservable = toObservable(() => this.root.assignmentStore.assignment)
+      .pipe(
+        filter(assignment => !!assignment),
+        map(assignment => assignment!.id),
+        switchMap(assignmentId => MicrosoftLearnService.getAssignmentLearnContent(assignmentId)),
+      );
+
+    assignmentLearnContentObservable
+      .pipe(
+        filter(assignmentLearnContent => !assignmentLearnContent.error),
+        map(assignmentLearnContent => assignmentLearnContent as AssignmentLearnContentDto[])
+      )
+      .subscribe(selectedItems => {
+        this.selectedItems = selectedItems; 
+        this.syncedSelectedItems = selectedItems; 
+        this.isSynced = true; 
+      });
+
+    assignmentLearnContentObservable
+      .subscribe(assignmentLearnContent => {
+        if(assignmentLearnContent.error!==undefined){
+          this.hasServiceError=assignmentLearnContent.error
+        }
+      })
+    
+    toObservable(() => this.root.assignmentStore.assignment?.publishStatus)
+      .subscribe(publishStatus => {
+        if(publishStatus==='Published'){
+          this.selectedItems = this.syncedSelectedItems; 
+          this.isSynced = true;          
+        }
+      })
+  }
+
+  @action
+  updateSearchTerm(searchTerm: string): void {
+    this.searchTerm = searchTerm;
+  }
+
+  @action
+  removeItemSelection(learnContentUid: string): void {
+    const assignmentId = this.root.assignmentStore.assignment!.id;
+    const itemIndexInSelectedItemsList = this.getItemIndexInSelectedList(learnContentUid);
+    if (itemIndexInSelectedItemsList == null) {
+      return;
+    }
+    this.applyRemoveItemSelection(itemIndexInSelectedItemsList, assignmentId, learnContentUid);
+  }
+
+  @action
+  toggleItemSelection(learnContentUid: string): void {
+    const assignmentId = this.root.assignmentStore.assignment!.id;
+    const itemIndexInSelectedItemsList = this.getItemIndexInSelectedList(learnContentUid);
+    if (itemIndexInSelectedItemsList == null) {
+      return;
+    }
+    if (itemIndexInSelectedItemsList > -1) {
+      this.applyRemoveItemSelection(itemIndexInSelectedItemsList, assignmentId, learnContentUid);
+    } else {
+      this.selectedItems?.push({ contentUid: learnContentUid });
+
+      this.serviceCallInProgress++; 
+      MicrosoftLearnService.saveAssignmentLearnContent(assignmentId, learnContentUid)
+        .then(hasError => {
+          if(hasError === null){
+            this.syncedSelectedItems?.push({ contentUid: learnContentUid });
+          } else {
+            this.hasServiceError = hasError          
+          }
+          this.serviceCallInProgress--; 
+          this.isSynced = _.differenceBy(this.selectedItems, this.syncedSelectedItems!!, 'contentUid').length === 0;
+        })
+    }
+  }
+
+  @action
+  clearAssignmentLearnContent(): void {
+    this.selectedItems = [];
+    const assignmentId = this.root.assignmentStore.assignment!.id;
+
+    this.serviceCallInProgress++; 
+    MicrosoftLearnService.clearAssignmentLearnContent(assignmentId)
+      .then(hasError => {
+        if(hasError === null){
+          this.syncedSelectedItems = [];
+        } else{
+          this.hasServiceError = hasError;        
+        }
+        this.serviceCallInProgress--; 
+        this.isSynced = _.differenceBy(this.selectedItems, this.syncedSelectedItems!!, 'contentUid').length === 0;
+      })  
+  }
+
+  @action
+  async initializeCatalog(searchParams: string = ''): Promise<void> {
+    this.isLoadingCatalog = true;
+    const catalog = await MicrosoftLearnService.getCatalog();
+    if (catalog.error) {
+      // Will show the error on the message bar once it's implemented
+      this.hasServiceError = catalog.error;
+      return;
+    }
+
+    const { modules, learningPaths } = catalog;
+    const products = this.getProducts(catalog);
+    const roles = toMap(catalog.roles, item => item.id);
+    const levels = toMap(catalog.levels, item => item.id);
+    const allItems = [...modules, ...learningPaths];
+    const items = toMap(allItems, item => item.uid);
+    this.catalog = { contents: items, products, roles, levels };
+    this.isLoadingCatalog = false;
+    this.filteredCatalogContent = allItems;
+
+    this.filterStore.initializeFilters(this.catalog, searchParams);
+  }
+
+  private getItemIndexInSelectedList = (learnContentUid: string): number | void => {
+    return this.selectedItems?.findIndex(item => item.contentUid === learnContentUid);
+  };
+
+  private applyRemoveItemSelection = (
+    itemIndexInSelectedItemsList: number,
+    assignmentId: string,
+    learnContentUid: string
+  ): void => {
+    this.selectedItems?.splice(itemIndexInSelectedItemsList, 1);
+
+    this.serviceCallInProgress++; 
+    MicrosoftLearnService.removeAssignmentLearnContent(assignmentId, learnContentUid)
+      .then(hasError => {
+        if(hasError === null){
+          this.syncedSelectedItems?.splice(itemIndexInSelectedItemsList, 1);
+        } else{
+          this.hasServiceError = hasError;        
+        }
+        this.serviceCallInProgress--; 
+        this.isSynced = _.differenceBy(this.selectedItems, this.syncedSelectedItems!!, 'contentUid').length === 0;
+      })
+  };
+
+  private getProducts = (catalog: CatalogDto): Map<string, Product> => {
+    const productsMap = new Map<string, Product>();
+    const setItemInCatalog = (item: ProductChildDto | ProductDto, parent?: ProductDto): void => {
+      productsMap.set(item.id, {
+        id: item.id,
+        parentId: parent?.id || null,
+        name: item.name
+      });
+    };
+
+    catalog.products.forEach(product => {
+      setItemInCatalog(product);
+      product.children?.forEach(productChild => setItemInCatalog(productChild, product));
+    });
+
+    return productsMap;
+  };
+}
+/*---------------------------------------------------------------------------------------------
+ *  Copyright (c) Microsoft Corporation. All rights reserved.
+ *  Licensed under the MIT License.
+ *--------------------------------------------------------------------------------------------*/
+
+
+
+// export class MicrosoftLearnStore extends ChildStore {
+//   @observable isLoadingCatalog: boolean | null = null;
+//   @observable catalog: Catalog | null = null;
+//   @observable selectedItems: AssignmentLearnContent[] | null = null;
+//   @observable filteredCatalogContent: LearnContent[] | null = null;
+
+//   filterStore = new MicrosoftLearnFilterStore();
+
+//   initialize(): void {
+//     const filteredContentObservable = toObservable(() => this.filterStore.selectedFilter).pipe(
+//       debounceTime(250),
+//       filter(() => !!this.catalog),
+//       map(filter => applySelectedFilter(this.catalog, filter))
+//     );
+
+//     filteredContentObservable.subscribe(filteredContent => {
+//       this.filteredCatalogContent = filteredContent;
+//     });
+
+//     filteredContentObservable
+//       .pipe(map(filteredContent => getFiltersToDisplay(this.catalog, filteredContent)))
+//       .subscribe(filtersToDisplay => {
+//         this.filterStore.displayFilter = filtersToDisplay;
+//       });
+
+//     toObservable(() => this.root.assignmentStore.assignment)
+//       .pipe(
+//         filter(assignment => !!assignment),
+//         map(assignment => assignment!.id),
+//         switchMap(assignmentId => MicrosoftLearnService.getAssignmentLearnContent(assignmentId)),
+//         filter(assignmentLearnContent => !assignmentLearnContent.error),
+//         map(assignmentLearnContent => assignmentLearnContent as AssignmentLearnContentDto[])
+//       )
+//       .subscribe(selectedItems => {
+//         this.selectedItems = selectedItems;
+//       });
+//   }
+
+//   @action
+//   removeItemSelection(learnContentUid: string): void {
+//     const assignmentId = this.root.assignmentStore.assignment!.id;
+//     const itemIndexInSelectedItemsList = this.getItemIndexInSelectedList(learnContentUid);
+//     if (itemIndexInSelectedItemsList == null) {
+//       return;
+//     }
+//     this.applyRemoveItemSelection(itemIndexInSelectedItemsList, assignmentId, learnContentUid);
+//   }
+
+//   @action
+//   toggleItemSelection(learnContentUid: string): void {
+//     const assignmentId = this.root.assignmentStore.assignment!.id;
+//     const itemIndexInSelectedItemsList = this.getItemIndexInSelectedList(learnContentUid);
+//     if (itemIndexInSelectedItemsList == null) {
+//       return;
+//     }
+//     if (itemIndexInSelectedItemsList > -1) {
+//       this.applyRemoveItemSelection(itemIndexInSelectedItemsList, assignmentId, learnContentUid);
+//     } else {
+//       this.selectedItems?.push({ contentUid: learnContentUid });
+//       MicrosoftLearnService.saveAssignmentLearnContent(assignmentId, learnContentUid);
+//     }
+//   }
+
+//   @action
+//   clearAssignmentLearnContent(): void {
+//     this.selectedItems = [];
+//     const assignmentId = this.root.assignmentStore.assignment!.id;
+//     MicrosoftLearnService.clearAssignmentLearnContent(assignmentId);
+//   }
+
+//   @action
+//   async initializeCatalog(searchParams: string = ''): Promise<void> {
+//     this.isLoadingCatalog = true;
+//     const catalog = await MicrosoftLearnService.getCatalog();
+//     if (catalog.error) {
+//       // Will show the error on the message bar once it's implemented
+//       return;
+//     }
+
+//     const { modules, learningPaths } = catalog;
+//     const products = this.getProducts(catalog);
+//     const roles = toMap(catalog.roles, item => item.id);
+//     const levels = toMap(catalog.levels, item => item.id);
+//     const allItems = [...modules, ...learningPaths];
+//     const items = toMap(allItems, item => item.uid);
+//     this.catalog = { contents: items, products, roles, levels };
+//     this.isLoadingCatalog = false;
+//     this.filteredCatalogContent = allItems;
+
+//     this.filterStore.initializeFilters(this.catalog, searchParams);
+//   }
+
+//   private getItemIndexInSelectedList = (learnContentUid: string): number | void => {
+//     return this.selectedItems?.findIndex(item => item.contentUid === learnContentUid);
+//   };
+
+//   private applyRemoveItemSelection = (
+//     itemIndexInSelectedItemsList: number,
+//     assignmentId: string,
+//     learnContentUid: string
+//   ): void => {
+//     this.selectedItems?.splice(itemIndexInSelectedItemsList, 1);
+//     MicrosoftLearnService.removeAssignmentLearnContent(assignmentId, learnContentUid);
+//   };
+
+//   private getProducts = (catalog: CatalogDto): Map<string, Product> => {
+//     const productsMap = new Map<string, Product>();
+//     const setItemInCatalog = (item: ProductChildDto | ProductDto, parent?: ProductDto): void => {
+//       productsMap.set(item.id, {
+//         id: item.id,
+//         parentId: parent?.id || null,
+//         name: item.name
+//       });
+//     };
+
+//     catalog.products.forEach(product => {
+//       setItemInCatalog(product);
+//       product.children?.forEach(productChild => setItemInCatalog(productChild, product));
+//     });
+
+//     return productsMap;
+//   };
+// }